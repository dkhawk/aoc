package com.sphericalchickens.aoc2025.day02

import com.sphericalchickens.utils.check
import com.sphericalchickens.utils.formatDuration
import com.sphericalchickens.utils.readInputText
<<<<<<< HEAD
=======
import kotlin.system.measureTimeMillis
>>>>>>> d6c1824e
import kotlin.time.measureTimedValue

fun main() {
    // --- Development Workflow Control Panel ---
    // Set these flags to control which parts of the solution to run.
    val runPart1Tests = true
    val runPart1Solution = true
    val runPart2Tests = true
    val runPart2Solution = true
    // ----------------------------------------

    println("--- Advent of Code 2025, Day 2 ---")

    val input = readInputText("aoc2025/day02_input.txt")

    // --- Part 1 ---
    if (runPart1Tests) {
        println("🧪 Running Part 1 tests...")
        runPart1Tests()
        println("✅ Part 1 tests passed!")
    }
    if (runPart1Solution) {
        println("🎁 Solving Part 1...")
<<<<<<< HEAD
        val (part1Result, part1Duration) = measureTimedValue {
            part1(input)
=======
        val timeInMillis = measureTimedValue {
            val part1Result = part1(input)
            println("   Part 1: $part1Result")
>>>>>>> d6c1824e
        }
        println("   Part 1: $part1Result")
        println("Part 1 runtime: ${formatDuration(part1Duration)}")
    }

    // --- Part 2 ---
    if (runPart2Tests) {
        println("🧪 Running Part 2 tests...")
        runPart2Tests()
        println("✅ Part 2 tests passed!")
    }
    if (runPart2Solution) {
        println("🎀 Solving Part 2...")
<<<<<<< HEAD
        val (part2Result, part2Duration) = measureTimedValue {
            part2(input)
=======
        val timeInMillis = measureTimedValue {
            val part2Result = part2(input)
            println("   Part 2: $part2Result")
>>>>>>> d6c1824e
        }
        println("   Part 2: $part2Result")
        println("Part 2 runtime: ${formatDuration(part2Duration)}")
    }
}

private fun runPart1Tests() {
    val testInput = """
        11-22,95-115,998-1012,1188511880-1188511890,222220-222224,
        1698522-1698528,446443-446449,38593856-38593862,565653-565659,
        824824821-824824827,2121212118-2121212124
    """.trimIndent().replace("\n", "")

    check("11-22", listOf(11L, 22L), findInvalidIds("11-22"))
    check("38593856-38593862", listOf(38593859L), findInvalidIds("38593856-38593862"))
    check("Part 1 Test Case 1", 1227775554L, part1(testInput))
}

private fun findInvalidIds(range: String): List<Long> {
    val (first, last) = range.split("-").map(String::trim).map(String::toLong)

    return (first..last).mapNotNull { value ->
        val s = value.toString()
        val h = s.length / 2
        if (s.length.isEven() && s.take(h) == s.substring(h, s.length)) s.toLong() else null
    }
}

private fun Int.isEven(): Boolean = (this % 2) == 0

private fun runPart2Tests() {
    val testInput = """
        11-22,95-115,998-1012,1188511880-1188511890,222220-222224,
        1698522-1698528,446443-446449,38593856-38593862,565653-565659,
        824824821-824824827,2121212118-2121212124
    """.trimIndent().replace("\n", "")

    check("11-22", listOf(11L, 22L), findInvalidIds2("11-22"))
    check("38593856-38593862", listOf(38593859L), findInvalidIds2("38593856-38593862"))
    check("2121212118-2121212124", listOf(2121212121L), findInvalidIds2("2121212118-2121212124"))
    check("Part 2 Test Case 1", 4174379265L, part2(testInput))
}

private fun findInvalidIds2(range: String): List<Long> {
    val (first, last) = range.split("-").map(String::trim).map(String::toLong)

    return (first..last).mapNotNull { value ->
        val s = value.toString()
        val h = s.length / 2

        var isInvalid = false

        for (ws in 1..h) {
            //            if (s.length % ws == 0) {
            //                if (s.chunked(ws).toSet().size == 1) {
            //                    isInvalid = true
            //                    break
            //                }
            //            }

            // This is slightly more performant
            if (s.length % ws == 0) {
                val chunks = s.chunked(ws)
                if (chunks.all { it == chunks.first() }) {
                    isInvalid = true
                    break
                }
            }


            //            val ss = s.take(ws)
            //            if (s.windowed(ws, ws, true).all { it == ss }) {
            //                isInvalid = true
            //                break
            //            }
        }

        if (isInvalid) value else null
    }
}

private fun part1(input: String): Long {
    return input.split(",").flatMap { findInvalidIds(it) }.sum()
}

private fun part2(input: String): Long {
    return input.split(",").flatMap { findInvalidIds2(it) }.sum()
}<|MERGE_RESOLUTION|>--- conflicted
+++ resolved
@@ -3,10 +3,6 @@
 import com.sphericalchickens.utils.check
 import com.sphericalchickens.utils.formatDuration
 import com.sphericalchickens.utils.readInputText
-<<<<<<< HEAD
-=======
-import kotlin.system.measureTimeMillis
->>>>>>> d6c1824e
 import kotlin.time.measureTimedValue
 
 fun main() {
@@ -30,14 +26,8 @@
     }
     if (runPart1Solution) {
         println("🎁 Solving Part 1...")
-<<<<<<< HEAD
         val (part1Result, part1Duration) = measureTimedValue {
             part1(input)
-=======
-        val timeInMillis = measureTimedValue {
-            val part1Result = part1(input)
-            println("   Part 1: $part1Result")
->>>>>>> d6c1824e
         }
         println("   Part 1: $part1Result")
         println("Part 1 runtime: ${formatDuration(part1Duration)}")
@@ -51,14 +41,8 @@
     }
     if (runPart2Solution) {
         println("🎀 Solving Part 2...")
-<<<<<<< HEAD
         val (part2Result, part2Duration) = measureTimedValue {
             part2(input)
-=======
-        val timeInMillis = measureTimedValue {
-            val part2Result = part2(input)
-            println("   Part 2: $part2Result")
->>>>>>> d6c1824e
         }
         println("   Part 2: $part2Result")
         println("Part 2 runtime: ${formatDuration(part2Duration)}")
